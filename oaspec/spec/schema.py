--- conflicted
+++ resolved
@@ -49,25 +49,10 @@
             # Create a new object for each item in the array using the class
             # specified in the _items attribute
             self._value = [self._items(item) for item in spec]
-<<<<<<< HEAD
         elif not isinstance(spec, dict):
             self._value = spec
         else:
             self.set_properties()
-=======
-        # elif self._type == "object":
-        elif not isinstance(spec, dict):
-            self._value = spec
-        else:
-            # print(self._type)
-            self.set_properties()
-        # else:
-        #     print("-", dir(self))
-        #     print("-", self._type)
-        #     print("-", self._parsing_schema)
-        #     print("-", self._raw_spec)
-        #     print()
->>>>>>> 3fc8b9ad
 
     def set_properties(self):
         if not hasattr(self, "_present_properties"):
@@ -150,10 +135,7 @@
             dict: A dict computed from properties present in the object as attributes.
         """
         if name == "_value":
-<<<<<<< HEAD
-=======
             # if self._type == "object" or getattr(self, "_present_properties", False):
->>>>>>> 3fc8b9ad
             return {key:getattr(self, key) for key in self._present_properties}
 
         raise AttributeError(f"Property {name} not present in specification")
